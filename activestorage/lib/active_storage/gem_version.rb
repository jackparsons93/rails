# frozen_string_literal: true

module ActiveStorage
  # Returns the version of the currently loaded Active Storage as a <tt>Gem::Version</tt>.
  def self.gem_version
    Gem::Version.new VERSION::STRING
  end

  module VERSION
    MAJOR = 6
    MINOR = 1
    TINY  = 6
<<<<<<< HEAD
    PRE   = nil
=======
    PRE   = "1"
>>>>>>> dc1242fd

    STRING = [MAJOR, MINOR, TINY, PRE].compact.join(".")
  end
end<|MERGE_RESOLUTION|>--- conflicted
+++ resolved
@@ -10,11 +10,7 @@
     MAJOR = 6
     MINOR = 1
     TINY  = 6
-<<<<<<< HEAD
-    PRE   = nil
-=======
     PRE   = "1"
->>>>>>> dc1242fd
 
     STRING = [MAJOR, MINOR, TINY, PRE].compact.join(".")
   end
