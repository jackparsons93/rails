--- conflicted
+++ resolved
@@ -1,11 +1,10 @@
-<<<<<<< HEAD
 *   `Method` objects now report themselves as not `duplicable?`. This allows
     hashes and arrays containing `Method` objects to be `deep_dup`ed.
 
     *Peter Jaros*
-=======
+
+
 ## Rails 4.1.6 (September 11, 2014) ##
->>>>>>> 24027162
 
 *   Fix DateTime comparison with DateTime::Infinity object.
 
