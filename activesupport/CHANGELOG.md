<<<<<<< HEAD
*   Fixed backward compatibility isues introduced in 326e652.

    Empty Hash or Array should not present in serialization result.

        {a: []}.to_query # => ""
        {a: {}}.to_query # => ""

    For more info see #14948.

    *Bogdan Gusiev*
*   Fixed `ActiveSupport::Duration#eql?` so that `1.second.eql?(1.second)` is
    true.

    This fixes the current situation of:

        1.second.eql?(1.second) #=> false

    `eql?` also requires that the other object is an `ActiveSupport::Duration`.
    This requirement makes `ActiveSupport::Duration`'s behavior consistent with
    the behavior of Ruby's numeric types:

        1.eql?(1.0) #=> false
        1.0.eql?(1) #=> false

        1.second.eql?(1) #=> false (was true)
        1.eql?(1.second) #=> false

        { 1 => "foo", 1.0 => "bar" }
        #=> { 1 => "foo", 1.0 => "bar" }

        { 1 => "foo", 1.second => "bar" }
        # now => { 1 => "foo", 1.second => "bar" }
        # was => { 1 => "bar" }

    And though the behavior of these hasn't changed, for reference:

        1 == 1.0 #=> true
        1.0 == 1 #=> true

        1 == 1.second #=> true
        1.second == 1 #=> true

    *Emily Dobervich*

*   `ActiveSupport::SafeBuffer#prepend` acts like `String#prepend` and modifies
    instance in-place, returning self. `ActiveSupport::SafeBuffer#prepend!` is
    deprecated.

    *Pavel Pravosud*

*   `HashWithIndifferentAccess` better respects `#to_hash` on objects it's
    given. In particular `#update`, `#merge`, `#replace` all accept objects
    which respond to `#to_hash`, even if those objects are not Hashes directly.

    Currently, if `HashWithIndifferentAccess.new` is given a non-Hash (even if
    it responds to `#to_hash`) that object is treated as the default value,
    rather than the initial keys and value. Changing that could break existing
    code, so it will be updated in the next minor version.

    *Peter Jaros*
=======
## Rails 4.1.1 (May 6, 2014) ##

*   No changes.
>>>>>>> 254e8e2c


## Rails 4.1.0 (April 8, 2014) ##

*   Added `Object#presence_in` to simplify value whitelisting.

    Before:

        params[:bucket_type].in?(%w( project calendar )) ? params[:bucket_type] : nil

    After:

        params[:bucket_type].presence_in %w( project calendar )

    *DHH*

*   Time helpers honor the application time zone when passed a date.

    *Xavier Noria*

*   Fix the implementation of Multibyte::Unicode.tidy_bytes for JRuby

    The existing implementation caused JRuby to raise the error:
    `Encoding::ConverterNotFoundError: code converter not found (UTF-8 to UTF8-MAC)`

    *Justin Coyne*

*   Fix `to_param` behavior when there are nested empty hashes.

    Before:

        params = {c: 3, d: {}}.to_param # => "&c=3"

    After:

        params = {c: 3, d: {}}.to_param # => "c=3&d="

    Fixes #13892.

    *Hincu Petru*

*   Deprecate custom `BigDecimal` serialization.

    Deprecate the custom `BigDecimal` serialization that is included when requiring
    `active_support/all`. Let Ruby handle YAML serialization for `BigDecimal`
    instead.

    Fixes #12467.

    *David Celis*

*   Fix parsing bugs in `XmlMini`

    Symbols or boolean parsing would raise an error for non string values (e.g.
    integers). Decimal parsing would fail due to a missing requirement.

    *Birkir A. Barkarson*

*   Maintain the current timezone when calling `wrap_with_time_zone`

    Extend the solution from the fix for #12163 to the general case where `Time`
    methods are wrapped with a time zone.

    Fixes #12596.

    *Andrew White*

*   Remove behavior that automatically remove the Date/Time stubs, added by `travel`
    and `travel_to` methods, after each test case.

    Now users have to use the `travel_back` or the block version of `travel` and
    `travel_to` methods to clean the stubs.

    *Rafael Mendonça França*

*   Add `travel_back` to remove stubs from `travel` and `travel_to`.

    *Rafael Mendonça França*

*   Remove the deprecation about the `#filter` method.

    Filter objects should now rely on method corresponding to the filter type
    (e.g. `#before`).

    *Aaron Patterson*

*   Add `ActiveSupport::JSON::Encoding.time_precision` as a way to configure the
    precision of encoded time values:

        Time.utc(2000, 1, 1).as_json                      # => "2000-01-01T00:00:00.000Z"
        ActiveSupport::JSON::Encoding.time_precision = 0
        Time.utc(2000, 1, 1).as_json                      # => "2000-01-01T00:00:00Z"

    *Parker Selbert*

*   Maintain the current timezone when calling `change` during DST overlap

    Currently if a time is changed during DST overlap in the autumn then the method
    `period_for_local` will return the DST period. However if the original time is
    not DST then this can be surprising and is not what is generally wanted. This
    commit changes that behavior to maintain the current period if it's in the list
    of periods returned by `periods_for_local`.

    Fixes #12163.

    *Andrew White*

*   Added `Hash#compact` and `Hash#compact!` for removing items with nil value
    from hash.

    *Celestino Gomes*

*   Maintain proleptic gregorian in Time#advance

    `Time#advance` uses `Time#to_date` and `Date#advance` to calculate a new date.
    The `Date` object returned by `Time#to_date` is constructed with the assumption
    that the `Time` object represents a proleptic gregorian date, but it is
    configured to observe the default julian calendar reform date (2299161j)
    for purposes of calculating month, date and year:

        Time.new(1582, 10, 4).to_date.to_s           # => "1582-09-24"
        Time.new(1582, 10, 4).to_date.gregorian.to_s # => "1582-10-04"

    This patch ensures that when the intermediate `Date` object is advanced
    to yield a new `Date` object, that the `Time` object for return is constructed
    with a proleptic gregorian month, date and year.

    *Riley Lynch*

*   `MemCacheStore` should only accept a `Dalli::Client`, or create one.

    *arthurnn*

*   Don't lazy load the `tzinfo` library as it causes problems on Windows.

    Fixes #13553.

    *Andrew White*

*   Use `remove_possible_method` instead of `remove_method` to avoid
    a `NameError` to be thrown on FreeBSD with the `Date` object.

    *Rafael Mendonça França*, *Robin Dupret*

*   `blank?` and `present?` commit to return singletons.

    *Xavier Noria*, *Pavel Pravosud*

*   Fixed Float related error in NumberHelper with large precisions.

    Before:

        ActiveSupport::NumberHelper.number_to_rounded '3.14159', precision: 50
        #=> "3.14158999999999988261834005243144929409027099609375"

    After:

        ActiveSupport::NumberHelper.number_to_rounded '3.14159', precision: 50
        #=> "3.14159000000000000000000000000000000000000000000000"

    *Kenta Murata*, *Akira Matsuda*

*   Default the new `I18n.enforce_available_locales` config to `true`, meaning
    `I18n` will make sure that all locales passed to it must be declared in the
    `available_locales` list.

    To disable it add the following configuration to your application:

        config.i18n.enforce_available_locales = false

    This also ensures I18n configuration is properly initialized taking the new
    option into account, to avoid their deprecations while booting up the app.

    *Carlos Antonio da Silva*, *Yves Senn*

*   Introduce Module#concerning: a natural, low-ceremony way to separate
    responsibilities within a class.

    Imported from https://github.com/37signals/concerning#readme

        class Todo < ActiveRecord::Base
          concerning :EventTracking do
            included do
              has_many :events
            end

            def latest_event
              ...
            end

            private
              def some_internal_method
                ...
              end
          end

          concerning :Trashable do
            def trashed?
              ...
            end

            def latest_event
              super some_option: true
            end
          end
        end

    is equivalent to defining these modules inline, extending them into
    concerns, then mixing them in to the class.

    Inline concerns tame "junk drawer" classes that intersperse many unrelated
    class-level declarations, public instance methods, and private
    implementation. Coalesce related bits and give them definition.
    These are a stepping stone toward future growth & refactoring.

    When to move on from an inline concern:
     * Encapsulating state? Extract collaborator object.
     * Encompassing more public behavior or implementation? Move to separate file.
     * Sharing behavior among classes? Move to separate file.

    *Jeremy Kemper*

*   Fix file descriptor being leaked on each call to `Kernel.silence_stream`.

    *Mario Visic*

*   Added `Date#all_week/month/quarter/year` for generating date ranges.

    *Dmitriy Meremyanin*

*   Add `Time.zone.yesterday` and `Time.zone.tomorrow`. These follow the
    behavior of Ruby's `Date.yesterday` and `Date.tomorrow` but return localized
    versions, similar to how `Time.zone.today` has returned a localized version
    of `Date.today`.

    *Colin Bartlett*

*   Show valid keys when `assert_valid_keys` raises an exception, and show the
    wrong value as it was entered.

    *Gonzalo Rodríguez-Baltanás Díaz*

*   Deprecated `Numeric#{ago,until,since,from_now}`, the user is expected to explicitly
    convert the value into an AS::Duration, i.e. `5.ago` => `5.seconds.ago`

    This will help to catch subtle bugs like:

        def recent?(days = 3)
          self.created_at >= days.ago
        end

    The above code would check if the model is created within the last 3 **seconds**.

    In the future, `Numeric#{ago,until,since,from_now}` should be removed completely,
    or throw some sort of errors to indicate there are no implicit conversion from
    Numeric to AS::Duration.

    *Godfrey Chan*

*   Requires JSON gem version 1.7.7 or above due to a security issue in older versions.

    *Godfrey Chan*

*   Removed the old pure-Ruby JSON encoder and switched to a new encoder based on the built-in JSON
    gem.

    Support for encoding `BigDecimal` as a JSON number, as well as defining custom `encode_json`
    methods to control the JSON output has been **removed from core**. The new encoder will always
    encode BigDecimals as `String`s and ignore any custom `encode_json` methods.

    The old encoder has been extracted into the `activesupport-json_encoder` gem. Installing that
    gem will bring back the ability to encode `BigDecimal`s as numbers as well as `encode_json`
    support.

    Setting the related configuration `ActiveSupport.encode_big_decimal_as_string` without the
    `activesupport-json_encoder` gem installed will raise an error.

    *Godfrey Chan*

*   Add `ActiveSupport::Testing::TimeHelpers#travel` and `#travel_to`. These methods change current
    time to the given time or time difference by stubbing `Time.now` and `Date.today` to return the
    time or date after the difference calculation, or the time or date that got passed into the
    method respectively.

    Example for `#travel`:

        Time.now # => 2013-11-09 15:34:49 -05:00
        travel 1.day
        Time.now # => 2013-11-10 15:34:49 -05:00
        Date.today # => Sun, 10 Nov 2013

    Example for `#travel_to`:

        Time.now # => 2013-11-09 15:34:49 -05:00
        travel_to Time.new(2004, 11, 24, 01, 04, 44)
        Time.now # => 2004-11-24 01:04:44 -05:00
        Date.today # => Wed, 24 Nov 2004

    Both of these methods also accept a block, which will return the current time back to its
    original state at the end of the block:

        Time.now # => 2013-11-09 15:34:49 -05:00

        travel 1.day do
          User.create.created_at # => Sun, 10 Nov 2013 15:34:49 EST -05:00
        end

        travel_to Time.new(2004, 11, 24, 01, 04, 44) do
          User.create.created_at # => Wed, 24 Nov 2004 01:04:44 EST -05:00
        end

        Time.now # => 2013-11-09 15:34:49 -05:00

    This module is included in `ActiveSupport::TestCase` automatically.

    *Prem Sichanugrist*, *DHH*

*   Unify `cattr_*` interface: allow to pass a block to `cattr_reader`.

    Example:

        class A
          cattr_reader(:defr) { 'default_reader_value' }
        end
        A.defr # => 'default_reader_value'

    *Alexey Chernenkov*

*   Improved compatibility with the stdlib JSON gem.

    Previously, calling `::JSON.{generate,dump}` sometimes causes unexpected
    failures such as intridea/multi_json#86.

    `::JSON.{generate,dump}` now bypasses the ActiveSupport JSON encoder
    completely and yields the same result with or without ActiveSupport. This
    means that it will **not** call `as_json` and will ignore any options that
    the JSON gem does not natively understand. To invoke ActiveSupport's JSON
    encoder instead, use `obj.to_json(options)` or
    `ActiveSupport::JSON.encode(obj, options)`.

    *Godfrey Chan*

*   Fix Active Support `Time#to_json` and `DateTime#to_json` to return 3 decimal
    places worth of fractional seconds, similar to `TimeWithZone`.

    *Ryan Glover*

*   Removed circular reference protection in JSON encoder, deprecated
    `ActiveSupport::JSON::Encoding::CircularReferenceError`.

    *Godfrey Chan*, *Sergio Campamá*

*   Add `capitalize` option to `Inflector.humanize`, so strings can be humanized without being capitalized:

        'employee_salary'.humanize                    # => "Employee salary"
        'employee_salary'.humanize(capitalize: false) # => "employee salary"

    *claudiob*

*   Fixed `Object#as_json` and `Struct#as_json` not working properly with options. They now take
    the same options as `Hash#as_json`:

        struct = Struct.new(:foo, :bar).new
        struct.foo = "hello"
        struct.bar = "world"
        json = struct.as_json(only: [:foo]) # => {foo: "hello"}

    *Sergio Campamá*, *Godfrey Chan*

*   Added `Numeric#in_milliseconds`, like `1.hour.in_milliseconds`, so we can feed them to JavaScript functions like `getTime()`.

    *DHH*

*   Calling `ActiveSupport::JSON.decode` with unsupported options now raises an error.

    *Godfrey Chan*

*   Support `:unless_exist` in `FileStore`.

    *Michael Grosser*

*   Fix `slice!` deleting the default value of the hash.

    *Antonio Santos*

*   `require_dependency` accepts objects that respond to `to_path`, in
    particular `Pathname` instances.

    *Benjamin Fleischer*

*   Disable the ability to iterate over Range of AS::TimeWithZone
    due to significant performance issues.

    *Bogdan Gusiev*

*   Allow attaching event subscribers to ActiveSupport::Notifications namespaces
    before they're defined. Essentially, this means instead of this:

        class JokeSubscriber < ActiveSupport::Subscriber
          def sql(event)
            puts "A rabbi and a priest walk into a bar..."
          end

          # This call needs to happen *after* defining the methods.
          attach_to "active_record"
        end

    You can do this:

        class JokeSubscriber < ActiveSupport::Subscriber
          # This is much easier to read!
          attach_to "active_record"

          def sql(event)
            puts "A rabbi and a priest walk into a bar..."
          end
        end

    This should make it easier to read and understand these subscribers.

    *Daniel Schierbeck*

*   Add `Date#middle_of_day`, `DateTime#middle_of_day` and `Time#middle_of_day` methods.

    Also added `midday`, `noon`, `at_midday`, `at_noon` and `at_middle_of_day` as aliases.

    *Anatoli Makarevich*

*   Fix ActiveSupport::Cache::FileStore#cleanup to no longer rely on missing each_key method.

    *Murray Steele*

*   Ensure that autoloaded constants in all-caps nestings are marked as
    autoloaded.

    *Simon Coffey*

*   Add `String#remove(pattern)` as a short-hand for the common pattern of
    `String#gsub(pattern, '')`.

    *DHH*

*   Adds a new deprecation behaviour that raises an exception. Throwing this
    line into +config/environments/development.rb+

        ActiveSupport::Deprecation.behavior = :raise

    will cause the application to raise an +ActiveSupport::DeprecationException+
    on deprecations.

    Use this for aggressive deprecation cleanups.

    *Xavier Noria*

*   Remove 'cow' => 'kine' irregular inflection from default inflections.

    *Andrew White*

*   Add `DateTime#to_s(:iso8601)` and `Date#to_s(:iso8601)` for consistency.

    *Andrew White*

*   Add `Time#to_s(:iso8601)` for easy conversion of times to the iso8601 format for easy Javascript date parsing.

    *DHH*

*   Improve `ActiveSupport::Cache::MemoryStore` cache size calculation.
    The memory used by a key/entry pair is calculated via `#cached_size`:

        def cached_size(key, entry)
          key.to_s.bytesize + entry.size + PER_ENTRY_OVERHEAD
        end

    The value of `PER_ENTRY_OVERHEAD` is 240 bytes based on an [empirical
    estimation](https://gist.github.com/ssimeonov/6047200) for 64-bit MRI on
    1.9.3 and 2.0.

    Fixes #11512.

    *Simeon Simeonov*

*   Only raise `Module::DelegationError` if it's the source of the exception.

    Fixes #10559.

    *Andrew White*

*   Make `Time.at_with_coercion` retain the second fraction and return local time.

    Fixes #11350.

    *Neer Friedman*, *Andrew White*

*   Make `HashWithIndifferentAccess#select` always return the hash, even when
    `Hash#select!` returns `nil`, to allow further chaining.

    *Marc Schütz*

*   Remove deprecated `String#encoding_aware?` core extensions (`core_ext/string/encoding`).

    *Arun Agrawal*

*   Remove deprecated `Module#local_constant_names` in favor of `Module#local_constants`.

    *Arun Agrawal*

*   Remove deprecated `DateTime.local_offset` in favor of `DateTime.civil_from_format`.

    *Arun Agrawal*

*   Remove deprecated `Logger` core extensions (`core_ext/logger.rb`).

    *Carlos Antonio da Silva*

*   Remove deprecated `Time#time_with_datetime_fallback`, `Time#utc_time`
    and `Time#local_time` in favor of `Time#utc` and `Time#local`.

    *Vipul A M*

*   Remove deprecated `Hash#diff` with no replacement.

    If you're using it to compare hashes for the purpose of testing, please use
    MiniTest's `assert_equal` instead.

    *Carlos Antonio da Silva*

*   Remove deprecated `Date#to_time_in_current_zone` in favor of `Date#in_time_zone`.

    *Vipul A M*

*   Remove deprecated `Proc#bind` with no replacement.

    *Carlos Antonio da Silva*

*   Remove deprecated `Array#uniq_by` and `Array#uniq_by!`, use native
    `Array#uniq` and `Array#uniq!` instead.

    *Carlos Antonio da Silva*

*   Remove deprecated `ActiveSupport::BasicObject`, use `ActiveSupport::ProxyObject` instead.

    *Carlos Antonio da Silva*

*   Remove deprecated `BufferedLogger`, use `ActiveSupport::Logger` instead.

    *Yves Senn*

*   Remove deprecated `assert_present` and `assert_blank` methods, use `assert
    object.blank?` and `assert object.present?` instead.

    *Yves Senn*

*   Fix return value from `BacktraceCleaner#noise` when the cleaner is configured
    with multiple silencers.

    Fixes #11030.

    *Mark J. Titorenko*

*   `HashWithIndifferentAccess#select` now returns a `HashWithIndifferentAccess`
    instance instead of a `Hash` instance.

    Fixes #10723.

    *Albert Llop*

*   Add `DateTime#usec` and `DateTime#nsec` so that `ActiveSupport::TimeWithZone` keeps
    sub-second resolution when wrapping a `DateTime` value.

    Fixes #10855.

    *Andrew White*

*   Fix `ActiveSupport::Dependencies::Loadable#load_dependency` calling
    `#blame_file!` on Exceptions that do not have the Blamable mixin

    *Andrew Kreiling*

*   Override `Time.at` to support the passing of Time-like values when called with a single argument.

    *Andrew White*

*   Prevent side effects to hashes inside arrays when
    `Hash#with_indifferent_access` is called.

    Fixes #10526.

    *Yves Senn*

*   Removed deprecated `ActiveSupport::JSON::Variable` with no replacement.

    *Toshinori Kajihara*

*   Raise an error when multiple `included` blocks are defined for a Concern.
    The old behavior would silently discard previously defined blocks, running
    only the last one.

    *Mike Dillon*

*   Replace `multi_json` with `json`.

    Since Rails requires Ruby 1.9 and since Ruby 1.9 includes `json` in the standard library,
    `multi_json` is no longer necessary.

    *Erik Michaels-Ober*

*   Added escaping of U+2028 and U+2029 inside the json encoder.
    These characters are legal in JSON but break the Javascript interpreter.
    After escaping them, the JSON is still legal and can be parsed by Javascript.

    *Mario Caropreso + Viktor Kelemen + zackham*

*   Fix skipping object callbacks using metadata fetched via callback chain
    inspection methods (`_*_callbacks`)

    *Sean Walbran*

*   Add a `fetch_multi` method to the cache stores. The method provides
    an easy to use API for fetching multiple values from the cache.

    Example:

        # Calculating scores is expensive, so we only do it for posts
        # that have been updated. Cache keys are automatically extracted
        # from objects that define a #cache_key method.
        scores = Rails.cache.fetch_multi(*posts) do |post|
          calculate_score(post)
        end

    *Daniel Schierbeck*

Please check [4-0-stable](https://github.com/rails/rails/blob/4-0-stable/activesupport/CHANGELOG.md) for previous changes.<|MERGE_RESOLUTION|>--- conflicted
+++ resolved
@@ -1,4 +1,3 @@
-<<<<<<< HEAD
 *   Fixed backward compatibility isues introduced in 326e652.
 
     Empty Hash or Array should not present in serialization result.
@@ -59,11 +58,11 @@
     code, so it will be updated in the next minor version.
 
     *Peter Jaros*
-=======
+
+
 ## Rails 4.1.1 (May 6, 2014) ##
 
 *   No changes.
->>>>>>> 254e8e2c
 
 
 ## Rails 4.1.0 (April 8, 2014) ##
