<<<<<<< HEAD
*   Fix `ActiveSupport::Duration.build` to support negative values.

    The algorithm to collect the `parts` of the `ActiveSupport::Duration`
    ignored the sign of the `value` and accumulated incorrect part values. This
    impacted `ActiveSupport::Duration#sum` (which is dependent on `parts`) but
    not `ActiveSupport::Duration#eql?` (which is dependent on `value`).

    *Caleb Buxton*, *Braden Staudacher*


## Rails 7.0.0.rc1 (December 06, 2021) ##
=======
## Rails 7.0.0.rc2 (December 14, 2021) ##
>>>>>>> 69e2e898

*   Deprecate passing a format to `#to_s` in favor of `#to_formatted_s` in `Array`, `Range`, `Date`, `DateTime`, `Time`,
    `BigDecimal`, `Float` and, `Integer`.

    *Rafael Mendonça França*

*   Document `ActiveSupport::Testing::Deprecation`.

    *Sam Bostock & Sam Jordan*

*   Add `Pathname#existence`.

    ```ruby
    Pathname.new("file").existence&.read
    ```

    *Timo Schilling*

*   Remove deprecate `ActiveSupport::Multibyte::Unicode.default_normalization_form`.

    *Rafael Mendonça França*

*   Remove deprecated support to use `Range#include?` to check the inclusion of a value in
    a date time range is deprecated.

    *Rafael Mendonça França*

*   Remove deprecated `URI.parser`.

    *Rafael Mendonça França*

*   Remove deprecated `config.active_support.use_sha1_digests`.

    *Rafael Mendonça França*

*   Invoking `Object#with_options` without a `&block` argument returns the
    `ActiveSupport::OptionMerger` instance.

    *Sean Doyle*

*   `Rails.application.executor` hooks can now be called around every test

    This helps to better simulate request or job local state being reset around tests and prevents state
    leaking from one test to another.

    However it requires the executor hooks executed in the test environment to be re-entrant.

    To enable this, set `config.active_support.executor_around_test_case = true` (this is the default in Rails 7).

    *Jean Boussier*

*   `ActiveSupport::DescendantsTracker` now mostly delegate to `Class#descendants` on Ruby 3.1

    Ruby now provides a fast `Class#descendants` making `ActiveSupport::DescendantsTracker` mostly useless.

    As a result the following methods are deprecated:

      - `ActiveSupport::DescendantsTracker.direct_descendants`
      - `ActiveSupport::DescendantsTracker#direct_descendants`

    *Jean Boussier*

*   Fix the `Digest::UUID.uuid_from_hash` behavior for namespace IDs that are different from the ones defined on `Digest::UUID`.

    The new behavior will be enabled by setting the
    `config.active_support.use_rfc4122_namespaced_uuids` option to `true`
    and is the default for new apps.

    The old behavior is the default for upgraded apps and will output a
    deprecation warning every time a value that is different than one of
    the constants defined on the `Digest::UUID` extension is used as the
    namespace ID.

    *Alex Robbin*, *Erich Soares Machado*, *Eugene Kenny*

*   `ActiveSupport::Inflector::Inflections#clear(:acronyms)` is now supported,
    and `inflector.clear` / `inflector.clear(:all)` also clears acronyms.

    *Alex Ghiculescu*, *Oliver Peate*


## Rails 7.0.0.alpha2 (September 15, 2021) ##

*   No changes.


## Rails 7.0.0.alpha1 (September 15, 2021) ##

*   `ActiveSupport::Dependencies` no longer installs a `const_missing` hook. Before this, you could push to the autoload paths and have constants autoloaded. This feature, known as the `classic` autoloader, has been removed.

    *Xavier Noria*

*   Private internal classes of `ActiveSupport::Dependencies` have been deleted, like `ActiveSupport::Dependencies::Reference`, `ActiveSupport::Dependencies::Blamable`, and others.

    *Xavier Noria*

*   The private API of `ActiveSupport::Dependencies` has been deleted. That includes methods like `hook!`, `unhook!`, `depend_on`, `require_or_load`, `mechanism`, and many others.

    *Xavier Noria*

*   Improves the performance of `ActiveSupport::NumberHelper` formatters by avoiding the use of exceptions as flow control.

    *Mike Dalessio*

*   Removed rescue block from `ActiveSupport::Cache::RedisCacheStore#handle_exception`

    Previously, if you provided a `error_handler` to `redis_cache_store`, any errors thrown by
    the error handler would be rescued and logged only. Removed the `rescue` clause from `handle_exception`
    to allow these to be thrown.

    *Nicholas A. Stuart*

*   Allow entirely opting out of deprecation warnings.

    Previously if you did `app.config.active_support.deprecation = :silence`, some work would
    still be done on each call to `ActiveSupport::Deprecation.warn`. In very hot paths, this could
    cause performance issues.

    Now, you can make `ActiveSupport::Deprecation.warn` a no-op:

    ```ruby
    config.active_support.report_deprecations = false
    ```

    This is the default in production for new apps. It is the equivalent to:

    ```ruby
    config.active_support.deprecation = :silence
    config.active_support.disallowed_deprecation = :silence
    ```

    but will take a more optimised code path.

    *Alex Ghiculescu*

*   Faster tests by parallelizing only when overhead is justified by the number
    of them.

    Running tests in parallel adds overhead in terms of database
    setup and fixture loading. Now, Rails will only parallelize test executions when
    there are enough tests to make it worth it.

    This threshold is 50 by default, and is configurable via config setting in
    your test.rb:

    ```ruby
    config.active_support.test_parallelization_threshold = 100
    ```

    It's also configurable at the test case level:

    ```ruby
    class ActiveSupport::TestCase
      parallelize threshold: 100
    end
    ```

    *Jorge Manrubia*

*   OpenSSL constants are now used for Digest computations.

    *Dirkjan Bussink*

*   `TimeZone.iso8601` now accepts valid ordinal values similar to Ruby's `Date._iso8601` method.
    A valid ordinal value will be converted to an instance of `TimeWithZone` using the `:year`
    and `:yday` fragments returned from `Date._iso8601`.

    ```ruby
    twz = ActiveSupport::TimeZone["Eastern Time (US & Canada)"].iso8601("21087")
    twz.to_a[0, 6] == [0, 0, 0, 28, 03, 2021]
    ```

    *Steve Laing*

*   `Time#change` and methods that call it (e.g. `Time#advance`) will now
    return a `Time` with the timezone argument provided, if the caller was
    initialized with a timezone argument.

    Fixes [#42467](https://github.com/rails/rails/issues/42467).

    *Alex Ghiculescu*

*   Allow serializing any module or class to JSON by name.

    *Tyler Rick*, *Zachary Scott*

*   Raise `ActiveSupport::EncryptedFile::MissingKeyError` when the
    `RAILS_MASTER_KEY` environment variable is blank (e.g. `""`).

    *Sunny Ripert*

*   The `from:` option is added to `ActiveSupport::TestCase#assert_no_changes`.

    It permits asserting on the initial value that is expected not to change.

    ```ruby
    assert_no_changes -> { Status.all_good? }, from: true do
      post :create, params: { status: { ok: true } }
    end
    ```

    *George Claghorn*

*   Deprecate `ActiveSupport::SafeBuffer`'s incorrect implicit conversion of objects into string.

    Except for a few methods like `String#%`, objects must implement `#to_str`
    to be implicitly converted to a String in string operations. In some
    circumstances `ActiveSupport::SafeBuffer` was incorrectly calling the
    explicit conversion method (`#to_s`) on them. This behavior is now
    deprecated.

    *Jean Boussier*

*   Allow nested access to keys on `Rails.application.credentials`.

    Previously only top level keys in `credentials.yml.enc` could be accessed with method calls. Now any key can.

    For example, given these secrets:

    ```yml
    aws:
      access_key_id: 123
      secret_access_key: 345
    ```

    `Rails.application.credentials.aws.access_key_id` will now return the same thing as
    `Rails.application.credentials.aws[:access_key_id]`.

    *Alex Ghiculescu*

*   Added a faster and more compact `ActiveSupport::Cache` serialization format.

    It can be enabled with `config.active_support.cache_format_version = 7.0` or
    `config.load_defaults 7.0`. Regardless of the configuration Active Support
    7.0 can read cache entries serialized by Active Support 6.1 which allows to
    upgrade without invalidating the cache. However Rails 6.1 can't read the
    new format, so all readers must be upgraded before the new format is enabled.

    *Jean Boussier*

*   Add `Enumerable#sole`, per `ActiveRecord::FinderMethods#sole`.  Returns the
    sole item of the enumerable, raising if no items are found, or if more than
    one is.

    *Asherah Connor*

*   Freeze `ActiveSupport::Duration#parts` and remove writer methods.

    Durations are meant to be value objects and should not be mutated.

    *Andrew White*

*   Fix `ActiveSupport::TimeZone#utc_to_local` with fractional seconds.

    When `utc_to_local_returns_utc_offset_times` is false and the time
    instance had fractional seconds the new UTC time instance was out by
    a factor of 1,000,000 as the `Time.utc` constructor takes a usec
    value and not a fractional second value.

    *Andrew White*

*   Add `expires_at` argument to `ActiveSupport::Cache` `write` and `fetch` to set a cache entry TTL as an absolute time.

    ```ruby
    Rails.cache.write(key, value, expires_at: Time.now.at_end_of_hour)
    ```

    *Jean Boussier*

*   Deprecate `ActiveSupport::TimeWithZone.name` so that from Rails 7.1 it will use the default implementation.

    *Andrew White*

*   Deprecates Rails custom `Enumerable#sum` and `Array#sum` in favor of Ruby's native implementation which
    is considerably faster.

    Ruby requires an initializer for non-numeric type as per examples below:

    ```ruby
    %w[foo bar].sum('')
    # instead of %w[foo bar].sum

    [[1, 2], [3, 4, 5]].sum([])
    # instead of [[1, 2], [3, 4, 5]].sum
    ```

    *Alberto Mota*

*   Tests parallelization is now disabled when running individual files to prevent the setup overhead.

    It can still be enforced if the environment variable `PARALLEL_WORKERS` is present and set to a value greater than 1.

    *Ricardo Díaz*

*   Fix proxying keyword arguments in `ActiveSupport::CurrentAttributes`.

    *Marcin Kołodziej*

*   Add `Enumerable#maximum` and `Enumerable#minimum` to easily calculate the maximum or minimum from extracted
    elements of an enumerable.

    ```ruby
    payments = [Payment.new(5), Payment.new(15), Payment.new(10)]

    payments.minimum(:price) # => 5
    payments.maximum(:price) # => 15
    ```

    This also allows passing enumerables to `fresh_when` and `stale?` in Action Controller.
    See PR [#41404](https://github.com/rails/rails/pull/41404) for an example.

    *Ayrton De Craene*

*   `ActiveSupport::Cache::MemCacheStore` now accepts an explicit `nil` for its `addresses` argument.

    ```ruby
    config.cache_store = :mem_cache_store, nil

    # is now equivalent to

    config.cache_store = :mem_cache_store

    # and is also equivalent to

    config.cache_store = :mem_cache_store, ENV["MEMCACHE_SERVERS"] || "localhost:11211"

    # which is the fallback behavior of Dalli
    ```

    This helps those migrating from `:dalli_store`, where an explicit `nil` was permitted.

    *Michael Overmeyer*

*   Add `Enumerable#in_order_of` to put an Enumerable in a certain order by a key.

    *DHH*

*   `ActiveSupport::Inflector.camelize` behaves expected when provided a symbol `:upper` or `:lower` argument. Matches
    `String#camelize` behavior.

    *Alex Ghiculescu*

*   Raises an `ArgumentError` when the first argument of `ActiveSupport::Notification.subscribe` is
    invalid.

    *Vipul A M*

*   `HashWithIndifferentAccess#deep_transform_keys` now returns a `HashWithIndifferentAccess` instead of a `Hash`.

    *Nathaniel Woodthorpe*

*   Consume dalli’s `cache_nils` configuration as `ActiveSupport::Cache`'s `skip_nil` when using `MemCacheStore`.

    *Ritikesh G*

*   Add `RedisCacheStore#stats` method similar to `MemCacheStore#stats`. Calls `redis#info` internally.

    *Ritikesh G*


Please check [6-1-stable](https://github.com/rails/rails/blob/6-1-stable/activesupport/CHANGELOG.md) for previous changes.<|MERGE_RESOLUTION|>--- conflicted
+++ resolved
@@ -1,4 +1,3 @@
-<<<<<<< HEAD
 *   Fix `ActiveSupport::Duration.build` to support negative values.
 
     The algorithm to collect the `parts` of the `ActiveSupport::Duration`
@@ -9,10 +8,11 @@
     *Caleb Buxton*, *Braden Staudacher*
 
 
+## Rails 7.0.0.rc2 (December 14, 2021) ##
+
+*   No changes.
+
 ## Rails 7.0.0.rc1 (December 06, 2021) ##
-=======
-## Rails 7.0.0.rc2 (December 14, 2021) ##
->>>>>>> 69e2e898
 
 *   Deprecate passing a format to `#to_s` in favor of `#to_formatted_s` in `Array`, `Range`, `Date`, `DateTime`, `Time`,
     `BigDecimal`, `Float` and, `Integer`.
