--- conflicted
+++ resolved
@@ -1,4 +1,3 @@
-<<<<<<< HEAD
 *   Perform necessary deeper encoding when hstore is inside an array.
 
     Fixes #11135.
@@ -388,7 +387,10 @@
     been generated through the use of `where.not`.
 
     *Eric Hankins*
-=======
+
+
+## Rails 4.0.3 (February 18, 2014) ##
+
 *   Correctly escape PostgreSQL arrays.
 
     Fixes: CVE-2014-0080
@@ -397,7 +399,6 @@
 ## Rails 4.0.2 (December 02, 2013) ##
 
 *No changes*
->>>>>>> 1f6113c6
 
 
 ## Rails 4.0.1 (November 01, 2013) ##
