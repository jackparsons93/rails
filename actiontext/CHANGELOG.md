--- conflicted
+++ resolved
@@ -1,4 +1,3 @@
-<<<<<<< HEAD
 *   Disentangle Action Text from ApplicationController
 
     Allow Action Text to be used without having an ApplicationController
@@ -9,12 +8,11 @@
     * Sidekiq doesn't hang with the "classic" autoloader.
 
     *Jonathan Hefner*
-=======
+
 ## Rails 6.0.4.2 (December 14, 2021) ##
 
 *   No changes.
 
->>>>>>> 9ef61211
 
 ## Rails 6.0.4.1 (August 19, 2021) ##
 
