<<<<<<< HEAD
## Rails 4.2.11.2 (May 15, 2020) ##
=======
## Rails 4.2.11.3 (May 15, 2020) ##

*   No changes.


## Rails 4.2.11.2 (May 15, 2020) ##

*   No changes.


## Rails 4.2.11.1 (March 11, 2019) ##
>>>>>>> 11f2bdf7

*   No changes.


## Rails 4.2.11.1 (March 11, 2019) ##

*   Generate random development secrets

    A random development secret is now generated to tmp/development_secret.txt

    This avoids an issue where development mode servers were vulnerable to
    remote code execution.

    Fixes CVE-2019-5420

    *Eileen M. Uchitelle*, *Aaron Patterson*, *John Hawthorn*


## Rails 4.2.11 (November 27, 2018) ##

*   No changes.


## Rails 4.2.10 (September 27, 2017) ##

*   No changes.


## Rails 4.2.9 (June 26, 2017) ##

*   No changes.


## Rails 4.2.8 (February 21, 2017) ##

*   Add `config/initializers/to_time_preserves_timezone.rb`, which tells
    Active Support to preserve the receiver's timezone when calling `to_time`.
    This matches the new behavior that will be part of Ruby 2.4.

    Fixes #24617.

    *Andrew White*

*   Reset a new session directly after its creation in ActionDispatch::IntegrationTest#open_session

    Fixes Issue #22742

    *Tawan Sierek*

*   Run `before_configuration` callbacks as soon as application constant
    inherits from `Rails::Application`.

    Fixes #19880.

    *Yuji Yaginuma*


## Rails 4.2.7 (July 12, 2016) ##

*   Do not run `bundle install` when generating a new plugin.

    Since bundler 1.12.0, the gemspec is validated so the `bundle install`
    command will fail just after the gem is created causing confusion to the
    users. This change was a bug fix to correctly validate gemspecs.

    *Rafael Mendonça França*


## Rails 4.2.6 (March 07, 2016) ##

*   No changes.


## Rails 4.2.5.2 (February 26, 2016) ##

*   No changes.


## Rails 4.2.5.1 (January 25, 2016) ##

*   No changes.


## Rails 4.2.5 (November 12, 2015) ##

*   Fix displaying mailer previews on non local requests when config
    `action_mailer.show_previews` is set

    *Wojciech Wnętrzak*


## Rails 4.2.4 (August 24, 2015) ##

*   Fix STATS_DIRECTORIES already defined warning when running rake from within
    the top level directory of an engine that has a test app.

    Fixes #20510

    *Ersin Akinci*

*   Fix `NoMethodError` when generating a scaffold inside a full engine.

    *Yuji Yaginuma*


## Rails 4.2.3 (June 25, 2015) ##

*   `assert_file` understands paths with special characters
    (eg. `v0.1.4~alpha+nightly`).

    *Diego Carrion*

*   Make generated scaffold functional tests work inside engines.

    *Yuji Yaginuma*

*   Add support for inline images in mailer previews by using an interceptor
    class to convert cid: urls in image src attributes to data urls. The
    interceptor is not enabled by default but can be done in an initializer:

        # config/initializer/preview_interceptors.rb
        ActionMailer::Base.register_preview_interceptor(ActionMailer::InlinePreviewInterceptor)

    *Andrew White*

*   Fix mailer previews with attachments by using the mail gem's own API to
    locate the first part of the correct mime type.

    Fixes #14435.

    *Andrew White*


## Rails 4.2.2 (June 16, 2015) ##

* No Changes *


## Rails 4.2.1 (March 19, 2015) ##

*   Add a new-line to the end of route method generated code.

    We need to add a `\n`, because we cannot have two routes
    in the same line.

    *arthurnn*

*   Force generated routes to be inserted into routes.rb

    *Andrew White*

*   Don't remove all line endings from routes.rb when revoking scaffold.

    Fixes #15913.

    *Andrew White*

*   Fix scaffold generator with `--helper=false` option.

    *Rafael Mendonça França*


## Rails 4.2.0 (December 20, 2014) ##

*   Deprecate `config.serve_static_assets` in favor of `config.serve_static_files`
    to clarify that the option is unrelated to the asset pipeline.

    *Godfrey Chan*

*   `config.serve_static_files` can now be set from an environment variable in
    production mode. The feature remains off by default, but can be enabled by
    setting `RAILS_SERVE_STATIC_FILES` to a non-empty string at boot time.

    *Richard Schneeman*, *Godfrey Chan*

*   Generated migrations add the appropriate foreign key constraints to
    references.

    *Derek Prior*

*   Deprecate different default for `log_level` in production.

    *Godfrey Chan*, *Matthew Draper*

*   Generated `.gitignore` excludes the whole `log/` directory, not only
    `*.log` files.

    *ShunsukeAida*

*   `Rails::Paths::Path.unshift` now has the same interface as `Array.unshift`.

    *Igor Kapkov*

*   Make `rake test` run all tests in test folder.

    Deprecate `rake test:all` and replace `rake test:all:db` with `rake test:db`

    *David Geukers*

*   `secret_token` is now saved in `Rails.application.secrets.secret_token`
    and it falls back to the value of `config.secret_token` when it is not
    present in `config/secrets.yml`.

    *Benjamin Fleischer*

*   Remove `--skip-action-view` option from `Rails::Generators::AppBase`.

    Fixes #17023.

    *Dan Olson*

*   Specify dummy app's db migrate path in plugin's test_helper.rb.

    Fixes #16877.

    *Yukio Mizuta*

*   Inject `Rack::Lock` if `config.eager_load` is false.

    Fixes #15089.

    *Xavier Noria*

*   Change the path of dummy app location in plugin's test_helper.rb for cases
    you specify dummy_path option.

    *Yukio Mizuta*

*   Fix a bug in the `gem` method for Rails templates when non-String options
    are used.

    Fixes #16709.

    *Yves Senn*

*   The [web-console](https://github.com/rails/web-console) gem is now
    installed by default for new applications. It can help you debug
    development exceptions by spawning an interactive console in its cause
    binding.

    *Ryan Dao*, *Genadi Samokovarov*, *Guillermo Iguaran*

*   Add a `required` option to the model generator for associations

    *Sean Griffin*

*   Add `after_bundle` callbacks in Rails templates. Useful for allowing the
    generated binstubs to be added to version control.

    Fixes #16292.

    *Stefan Kanev*

*   Pull in the custom configuration concept from dhh/custom_configuration, which allows you to
    configure your own code through the Rails configuration object with custom configuration:

        # config/environments/production.rb
        config.x.payment_processing.schedule = :daily
        config.x.payment_processing.retries  = 3
        config.x.super_debugger              = true

    These configuration points are then available through the configuration object:

        Rails.configuration.x.payment_processing.schedule # => :daily
        Rails.configuration.x.payment_processing.retries  # => 3
        Rails.configuration.x.super_debugger              # => true

    *DHH*

*   Scaffold generator `_form` partial adds `class="field"` for password
    confirmation fields.

    *noinkling*

*   Add `Rails::Application.config_for` to load a configuration for the current
    environment.

        # config/exception_notification.yml:
        production:
          url: http://127.0.0.1:8080
          namespace: my_app_production
        development:
          url: http://localhost:3001
          namespace: my_app_development

        # config/production.rb
        Rails.application.configure do
          config.middleware.use ExceptionNotifier, config_for(:exception_notification)
        end

    *Rafael Mendonça França*, *DHH*

*   Deprecate `Rails::Rack::LogTailer` without replacement.

    *Rafael Mendonça França*

*   Add `--skip-turbolinks` option to the app generator.

    *Rafael Mendonça França*

*   Invalid `bin/rails generate` commands will now show spelling suggestions.

    *Richard Schneeman*

*   Add `bin/setup` script to bootstrap an application.

    *Yves Senn*

*   Replace double quotes with single quotes while adding an entry into Gemfile.

    *Alexander Belaev*

*   Default `config.assets.digest` to `true` in development.

    *Dan Kang*

*   Load database configuration from the first `database.yml` available in paths.

    *Pier-Olivier Thibault*

*   Reading name and email from git for plugin gemspec.

    Fixes #9589.

    *Arun Agrawal*, *Abd ar-Rahman Hamidi*, *Roman Shmatov*

*   Fix `console` and `generators` blocks defined at different environments.

    Fixes #14748.

    *Rafael Mendonça França*

*   Move configuration of asset precompile list and version to an initializer.

    *Matthew Draper*

*   Remove sqlite3 lines from `.gitignore` if the application is not using sqlite3.

    *Dmitrii Golub*

*   Add public API to register new extensions for `rake notes`.

    Example:

        config.annotations.register_extensions("scss", "sass") { |tag| /\/\/\s*(#{tag}):?\s*(.*)$/ }

    *Roberto Miranda*

*   Removed unnecessary `rails application` command.

    *Arun Agrawal*

*   Make the `rails:template` rake task load the application's initializers.

    Fixes #12133.

    *Robin Dupret*

*   Introduce `Rails.gem_version` as a convenience method to return
    `Gem::Version.new(Rails.version)`, suggesting a more reliable way to perform
    version comparison.

    Example:

        Rails.version #=> "4.1.2"
        Rails.gem_version #=> #<Gem::Version "4.1.2">

        Rails.version > "4.1.10" #=> false
        Rails.gem_version > Gem::Version.new("4.1.10") #=> true
        Gem::Requirement.new("~> 4.1.2") =~ Rails.gem_version #=> true

    *Prem Sichanugrist*

*   Avoid namespacing routes inside engines.

    Mountable engines are namespaced by default so the generated routes
    were too while they should not.

    Fixes #14079.

    *Yves Senn*, *Carlos Antonio da Silva*, *Robin Dupret*

Please check [4-1-stable](https://github.com/rails/rails/blob/4-1-stable/railties/CHANGELOG.md) for previous changes.<|MERGE_RESOLUTION|>--- conflicted
+++ resolved
@@ -1,18 +1,14 @@
-<<<<<<< HEAD
+## Rails 4.2.11.3 (May 15, 2020) ##
+
+*   No changes.
+
+
 ## Rails 4.2.11.2 (May 15, 2020) ##
-=======
-## Rails 4.2.11.3 (May 15, 2020) ##
-
-*   No changes.
-
-
-## Rails 4.2.11.2 (May 15, 2020) ##
 
 *   No changes.
 
 
 ## Rails 4.2.11.1 (March 11, 2019) ##
->>>>>>> 11f2bdf7
 
 *   No changes.
 
