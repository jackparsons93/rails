require 'bigdecimal'
require 'date'

module Arel
  module Visitors
    class ToSql < Arel::Visitors::Visitor
      def initialize engine
        @engine         = engine
        @connection     = nil
        @pool           = nil
        @last_column    = nil
        @quoted_tables  = {}
        @quoted_columns = {}
        @column_cache   = Hash.new { |h,pool|
          h[pool] = Hash.new { |conn_h,column|
            conn_h[column] = {}
          }
        }
        @table_exists   = Hash.new { |h,pool|
          h[pool] = {}
        }
      end

      def accept object
        @last_column = nil
        @pool        = @engine.connection_pool
        @pool.with_connection do |conn|
          @connection = conn
          super
        end
      end

      private
      def visit_Arel_Nodes_DeleteStatement o
        [
          "DELETE FROM #{visit o.relation}",
          ("WHERE #{o.wheres.map { |x| visit x }.join ' AND '}" unless o.wheres.empty?)
        ].compact.join ' '
      end

      def visit_Arel_Nodes_UpdateStatement o
        if o.orders.empty? && o.limit.nil?
          wheres = o.wheres
        else
          key = o.key
          unless key
            warn(<<-eowarn) if $VERBOSE
(#{caller.first}) Using UpdateManager without setting UpdateManager#key is
deprecated and support will be removed in ARel 3.0.0.  Please set the primary
key on UpdateManager using UpdateManager#key=
eowarn
            key = o.relation.primary_key
          end

          wheres = o.wheres
          stmt             = Nodes::SelectStatement.new
          core             = stmt.cores.first
          core.froms       = o.relation
          core.projections = [key]
          stmt.limit       = o.limit
          stmt.orders      = o.orders

          wheres = [Nodes::In.new(key, [stmt])]
        end

        [
          "UPDATE #{visit o.relation}",
          ("SET #{o.values.map { |value| visit value }.join ', '}" unless o.values.empty?),
          ("WHERE #{wheres.map { |x| visit x }.join ' AND '}" unless wheres.empty?),
        ].compact.join ' '
      end

      def visit_Arel_Nodes_InsertStatement o
        [
          "INSERT INTO #{visit o.relation}",

          ("(#{o.columns.map { |x|
                quote_column_name x.name
            }.join ', '})" unless o.columns.empty?),

          (visit o.values if o.values),
        ].compact.join ' '
      end

      def visit_Arel_Nodes_Exists o
        "EXISTS (#{visit o.expressions})#{
          o.alias ? " AS #{visit o.alias}" : ''}"
      end

      def table_exists? name
        return true if table_exists.key? name

        @connection.tables.each do |table|
          table_exists[table] = true
        end

        table_exists.key? name
      end

      def table_exists
        @table_exists[@pool]
      end

      def column_for attr
        name    = attr.name.to_sym
        table   = attr.relation.name

        return nil unless table_exists? table

        # If we don't have this column cached, get a list of columns and
        # cache them for this table
        unless column_cache.key? table
          columns = @connection.columns(table, "#{table}(#{name}) Columns")
          column_cache[table] = Hash[columns.map { |c| [c.name.to_sym, c] }]
        end

        column_cache[table][name]
      end

      def column_cache
        @column_cache[@pool]
      end

      def visit_Arel_Nodes_Values o
        "VALUES (#{o.expressions.zip(o.columns).map { |value, attr|
          quote(value, attr && column_for(attr))
        }.join ', '})"
      end

      def visit_Arel_Nodes_SelectStatement o
        [
          o.cores.map { |x| visit_Arel_Nodes_SelectCore x }.join,
          ("ORDER BY #{o.orders.map { |x| visit x }.join(', ')}" unless o.orders.empty?),
<<<<<<< HEAD
          ("LIMIT #{visit o.limit}" if o.limit),
=======
          (visit(o.limit) if o.limit),
>>>>>>> 1215c283
          (visit(o.offset) if o.offset),
          (visit(o.lock) if o.lock),
        ].compact.join ' '
      end

      def visit_Arel_Nodes_SelectCore o
        [
<<<<<<< HEAD
          "SELECT #{o.projections.map { |x| visit x }.join ', '}",
          visit(o.source),
=======
          "SELECT",
          (visit(o.top) if o.top),
          "#{o.projections.map { |x| visit x }.join ', '}",
          ("FROM #{visit o.froms}" if o.froms),
>>>>>>> 1215c283
          ("WHERE #{o.wheres.map { |x| visit x }.join ' AND ' }" unless o.wheres.empty?),
          ("GROUP BY #{o.groups.map { |x| visit x }.join ', ' }" unless o.groups.empty?),
          (visit(o.having) if o.having),
        ].compact.join ' '
      end

      def visit_Arel_Nodes_Having o
        "HAVING #{visit o.expr}"
      end

      def visit_Arel_Nodes_Offset o
        "OFFSET #{visit o.expr}"
      end

      def visit_Arel_Nodes_Limit o
        "LIMIT #{visit o.expr}"
      end

      # FIXME: this does nothing on most databases, but does on MSSQL
      def visit_Arel_Nodes_Top o
        ""
      end

      # FIXME: this does nothing on SQLLite3, but should do things on other
      # databases.
      def visit_Arel_Nodes_Lock o
      end

      def visit_Arel_Nodes_Grouping o
        "(#{visit o.expr})"
      end

      def visit_Arel_Nodes_Ordering o
        "#{visit o.expr} #{o.descending? ? 'DESC' : 'ASC'}"
      end

      def visit_Arel_Nodes_Group o
        visit o.expr
      end

      def visit_Arel_Nodes_Count o
        "COUNT(#{o.distinct ? 'DISTINCT ' : ''}#{o.expressions.map { |x|
          visit x
        }.join(', ')})#{o.alias ? " AS #{visit o.alias}" : ''}"
      end

      def visit_Arel_Nodes_Sum o
        "SUM(#{o.expressions.map { |x|
          visit x }.join(', ')})#{o.alias ? " AS #{visit o.alias}" : ''}"
      end

      def visit_Arel_Nodes_Max o
        "MAX(#{o.expressions.map { |x|
          visit x }.join(', ')})#{o.alias ? " AS #{visit o.alias}" : ''}"
      end

      def visit_Arel_Nodes_Min o
        "MIN(#{o.expressions.map { |x|
          visit x }.join(', ')})#{o.alias ? " AS #{visit o.alias}" : ''}"
      end

      def visit_Arel_Nodes_Avg o
        "AVG(#{o.expressions.map { |x|
          visit x }.join(', ')})#{o.alias ? " AS #{visit o.alias}" : ''}"
      end

      def visit_Arel_Nodes_TableAlias o
        "#{visit o.relation} #{quote_table_name o.name}"
      end

      def visit_Arel_Nodes_Between o
        "#{visit o.left} BETWEEN #{visit o.right}"
      end

      def visit_Arel_Nodes_GreaterThanOrEqual o
        "#{visit o.left} >= #{visit o.right}"
      end

      def visit_Arel_Nodes_GreaterThan o
        "#{visit o.left} > #{visit o.right}"
      end

      def visit_Arel_Nodes_LessThanOrEqual o
        "#{visit o.left} <= #{visit o.right}"
      end

      def visit_Arel_Nodes_LessThan o
        "#{visit o.left} < #{visit o.right}"
      end

      def visit_Arel_Nodes_Matches o
        "#{visit o.left} LIKE #{visit o.right}"
      end

      def visit_Arel_Nodes_DoesNotMatch o
        "#{visit o.left} NOT LIKE #{visit o.right}"
      end

      def visit_Arel_Nodes_JoinSource o
        return unless o.left || !o.right.empty?

        [
          "FROM",
          (visit(o.left) if o.left),
          o.right.map { |j| visit j }.join(' ')
        ].compact.join ' '
      end

      def visit_Arel_Nodes_StringJoin o
        visit o.left
      end

      def visit_Arel_Nodes_OuterJoin o
        "LEFT OUTER JOIN #{visit o.left} #{visit o.right}"
      end

      def visit_Arel_Nodes_InnerJoin o
        "INNER JOIN #{visit o.left} #{visit o.right if o.right}"
      end

      def visit_Arel_Nodes_On o
        "ON #{visit o.expr}"
      end

      def visit_Arel_Nodes_Not o
        "NOT (#{visit o.expr})"
      end

      def visit_Arel_Table o
        if o.table_alias
          "#{quote_table_name o.name} #{quote_table_name o.table_alias}"
        else
          quote_table_name o.name
        end
      end

      def visit_Arel_Nodes_In o
      "#{visit o.left} IN (#{visit o.right})"
      end

      def visit_Arel_Nodes_NotIn o
      "#{visit o.left} NOT IN (#{visit o.right})"
      end

      def visit_Arel_Nodes_And o
        o.children.map { |x| visit x }.join ' AND '
      end

      def visit_Arel_Nodes_Or o
        "#{visit o.left} OR #{visit o.right}"
      end

      def visit_Arel_Nodes_Assignment o
        right = quote(o.right, column_for(o.left))
        "#{visit o.left} = #{right}"
      end

      def visit_Arel_Nodes_Equality o
        right = o.right

        if right.nil?
          "#{visit o.left} IS NULL"
        else
          "#{visit o.left} = #{visit right}"
        end
      end

      def visit_Arel_Nodes_NotEqual o
        right = o.right

        if right.nil?
          "#{visit o.left} IS NOT NULL"
        else
          "#{visit o.left} != #{visit right}"
        end
      end

      def visit_Arel_Nodes_As o
        "#{visit o.left} AS #{visit o.right}"
      end

      def visit_Arel_Nodes_UnqualifiedColumn o
        "#{quote_column_name o.name}"
      end

      def visit_Arel_Attributes_Attribute o
        @last_column = column_for o
        join_name = o.relation.table_alias || o.relation.name
        "#{quote_table_name join_name}.#{quote_column_name o.name}"
      end
      alias :visit_Arel_Attributes_Integer :visit_Arel_Attributes_Attribute
      alias :visit_Arel_Attributes_Float :visit_Arel_Attributes_Attribute
      alias :visit_Arel_Attributes_Decimal :visit_Arel_Attributes_Attribute
      alias :visit_Arel_Attributes_String :visit_Arel_Attributes_Attribute
      alias :visit_Arel_Attributes_Time :visit_Arel_Attributes_Attribute
      alias :visit_Arel_Attributes_Boolean :visit_Arel_Attributes_Attribute

      def literal o; o end

      alias :visit_Arel_Nodes_SqlLiteral :literal
      alias :visit_Arel_SqlLiteral       :literal # This is deprecated
      alias :visit_Bignum                :literal
      alias :visit_Fixnum                :literal

      def quoted o; quote(o, @last_column) end

      alias :visit_ActiveSupport_Multibyte_Chars :quoted
      alias :visit_ActiveSupport_StringInquirer  :quoted
      alias :visit_BigDecimal                    :quoted
      alias :visit_Class                         :quoted
      alias :visit_Date                          :quoted
      alias :visit_DateTime                      :quoted
      alias :visit_FalseClass                    :quoted
      alias :visit_Float                         :quoted
      alias :visit_Hash                          :quoted
      alias :visit_NilClass                      :quoted
      alias :visit_String                        :quoted
      alias :visit_Symbol                        :quoted
      alias :visit_Time                          :quoted
      alias :visit_TrueClass                     :quoted

      def visit_Array o
        o.empty? ? 'NULL' : o.map { |x| visit x }.join(', ')
      end

      def visit_Array o
        o.empty? ? 'NULL' : o.map { |x| visit x }.join(', ')
      end

      def quote value, column = nil
        @connection.quote value, column
      end

      def quote_table_name name
        @quoted_tables[name] ||= @connection.quote_table_name(name)
      end

      def quote_column_name name
        @quoted_columns[name] ||= Arel::Nodes::SqlLiteral === name ? name : @connection.quote_column_name(name)
      end
    end
  end
end<|MERGE_RESOLUTION|>--- conflicted
+++ resolved
@@ -131,11 +131,7 @@
         [
           o.cores.map { |x| visit_Arel_Nodes_SelectCore x }.join,
           ("ORDER BY #{o.orders.map { |x| visit x }.join(', ')}" unless o.orders.empty?),
-<<<<<<< HEAD
-          ("LIMIT #{visit o.limit}" if o.limit),
-=======
           (visit(o.limit) if o.limit),
->>>>>>> 1215c283
           (visit(o.offset) if o.offset),
           (visit(o.lock) if o.lock),
         ].compact.join ' '
@@ -143,15 +139,10 @@
 
       def visit_Arel_Nodes_SelectCore o
         [
-<<<<<<< HEAD
-          "SELECT #{o.projections.map { |x| visit x }.join ', '}",
-          visit(o.source),
-=======
           "SELECT",
           (visit(o.top) if o.top),
           "#{o.projections.map { |x| visit x }.join ', '}",
-          ("FROM #{visit o.froms}" if o.froms),
->>>>>>> 1215c283
+          visit(o.source),
           ("WHERE #{o.wheres.map { |x| visit x }.join ' AND ' }" unless o.wheres.empty?),
           ("GROUP BY #{o.groups.map { |x| visit x }.join ', ' }" unless o.groups.empty?),
           (visit(o.having) if o.having),
