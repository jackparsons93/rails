# encoding: utf-8
require 'abstract_unit'
require 'controller/fake_models'

module RenderTestCases
  def setup_view(paths)
    @assigns = { :secret => 'in the sauce' }
    @view = ActionView::Base.new(paths, @assigns)

    # Reload and register danish language for testing
    I18n.reload!
    I18n.backend.store_translations 'da', {}
    I18n.backend.store_translations 'pt-BR', {}

    # Ensure original are still the same since we are reindexing view paths
    assert_equal ORIGINAL_LOCALES, I18n.available_locales.map(&:to_s).sort
  end

  def test_render_file
    assert_equal "Hello world!", @view.render(:file => "test/hello_world.erb")
  end

  def test_render_file_not_using_full_path
    assert_equal "Hello world!", @view.render(:file => "test/hello_world.erb")
  end

  def test_render_file_without_specific_extension
    assert_equal "Hello world!", @view.render(:file => "test/hello_world")
  end

  def test_render_file_with_localization
    pending do
      begin
        old_locale = I18n.locale
        I18n.locale = :da
        assert_equal "Hey verden", @view.render(:file => "test/hello_world")
      ensure
        I18n.locale = old_locale
      end
    end
  end

  def test_render_file_with_dashed_locale
    old_locale = I18n.locale
    I18n.locale = :"pt-BR"
    assert_equal "Ola mundo", @view.render(:file => "test/hello_world")
  ensure
    I18n.locale = old_locale
  end

  def test_render_implicit_html_template_from_xhr_request
    old_format = @view.template_format
    @view.template_format = :js
    assert_equal "Hello HTML!", @view.render(:file => "test/render_implicit_html_template_from_xhr_request")
  ensure
    @view.template_format = old_format
  end

  def test_render_implicit_html_template_from_xhr_request_with_localization
    old_locale = I18n.locale
    old_format = @view.template_format
    I18n.locale = :da
    @view.template_format = :js
    assert_equal "Hey HTML!\n", @view.render(:file => "test/render_implicit_html_template_from_xhr_request")
  ensure
    I18n.locale = old_locale
    @view.template_format = old_format
  end

  def test_render_file_at_top_level
    assert_equal 'Elastica', @view.render(:file => '/shared')
  end

  def test_render_file_with_full_path
    template_path = File.join(File.dirname(__FILE__), '../fixtures/test/hello_world.erb')
    assert_equal "Hello world!", @view.render(:file => template_path)
  end

  def test_render_file_with_instance_variables
    assert_equal "The secret is in the sauce\n", @view.render(:file => "test/render_file_with_ivar.erb")
  end

  def test_render_file_with_locals
    locals = { :secret => 'in the sauce' }
    assert_equal "The secret is in the sauce\n", @view.render(:file => "test/render_file_with_locals.erb", :locals => locals)
  end

  def test_render_file_not_using_full_path_with_dot_in_path
    assert_equal "The secret is in the sauce\n", @view.render(:file => "test/dot.directory/render_file_with_ivar")
  end

  def test_render_has_access_current_template
    assert_equal "test/template.erb", @view.render(:file => "test/template.erb")
  end

  def test_render_update
    # TODO: You should not have to stub out template because template is self!
    @view.instance_variable_set(:@template, @view)
    assert_equal 'alert("Hello, World!");', @view.render(:update) { |page| page.alert('Hello, World!') }
  end

  def test_render_partial_from_default
    assert_equal "only partial", @view.render("test/partial_only")
  end

  def test_render_partial
    assert_equal "only partial", @view.render(:partial => "test/partial_only")
  end

  def test_render_partial_with_format
    assert_equal 'partial html', @view.render(:partial => 'test/partial')
  end

  def test_render_partial_at_top_level
    # file fixtures/_top_level_partial_only.erb (not fixtures/test)
    assert_equal 'top level partial', @view.render(:partial => '/top_level_partial_only')
  end

  def test_render_partial_with_format_at_top_level
    # file fixtures/_top_level_partial.html.erb (not fixtures/test, with format extension)
    assert_equal 'top level partial html', @view.render(:partial => '/top_level_partial')
  end

  def test_render_partial_with_locals
    assert_equal "5", @view.render(:partial => "test/counter", :locals => { :counter_counter => 5 })
  end

  def test_render_partial_with_locals_from_default
    assert_equal "only partial", @view.render("test/partial_only", :counter_counter => 5)
  end

  def test_render_partial_with_errors
    @view.render(:partial => "test/raise")
    flunk "Render did not raise TemplateError"
  rescue ActionView::TemplateError => e
    assert_match "undefined local variable or method `doesnt_exist'", e.message
    assert_equal "", e.sub_template_message
    assert_equal "1", e.line_number
    assert_equal File.expand_path("#{FIXTURE_LOAD_PATH}/test/_raise.html.erb"), e.file_name
  end

  def test_render_sub_template_with_errors
    @view.render(:file => "test/sub_template_raise")
    flunk "Render did not raise TemplateError"
  rescue ActionView::TemplateError => e
    assert_match "undefined local variable or method `doesnt_exist'", e.message
    assert_equal "Trace of template inclusion: #{File.expand_path("#{FIXTURE_LOAD_PATH}/test/sub_template_raise.html.erb")}", e.sub_template_message
    assert_equal "1", e.line_number
    assert_equal File.expand_path("#{FIXTURE_LOAD_PATH}/test/_raise.html.erb"), e.file_name
  end

  def test_render_object
    assert_equal "Hello: david", @view.render(:partial => "test/customer", :object => Customer.new("david"))
  end

  def test_render_partial_collection
    assert_equal "Hello: davidHello: mary", @view.render(:partial => "test/customer", :collection => [ Customer.new("david"), Customer.new("mary") ])
  end

  def test_render_partial_collection_as
    assert_equal "david david davidmary mary mary",
      @view.render(:partial => "test/customer_with_var", :collection => [ Customer.new("david"), Customer.new("mary") ], :as => :customer)
  end

  def test_render_partial_collection_without_as
    assert_equal "local_inspector,local_inspector_counter,object",
      @view.render(:partial => "test/local_inspector", :collection => [ Customer.new("mary") ])
  end

  def test_render_partial_with_empty_collection_should_return_nil
    assert_nil @view.render(:partial => "test/customer", :collection => [])
  end

  def test_render_partial_with_nil_collection_should_return_nil
    assert_nil @view.render(:partial => "test/customer", :collection => nil)
  end

  def test_render_partial_with_nil_values_in_collection
    assert_equal "Hello: davidHello: Anonymous", @view.render(:partial => "test/customer", :collection => [ Customer.new("david"), nil ])
  end

  def test_render_partial_with_empty_array_should_return_nil
    assert_nil @view.render(:partial => [])
  end

  # TODO: The reason for this test is unclear, improve documentation
  def test_render_partial_and_fallback_to_layout
    assert_equal "Before (Josh)\n\nAfter", @view.render(:partial => "test/layout_for_partial", :locals => { :name => "Josh" })
  end

  # TODO: The reason for this test is unclear, improve documentation
  def test_render_missing_xml_partial_and_raise_missing_template
    @view.formats = [:xml]
    assert_raise(ActionView::MissingTemplate) { @view.render(:partial => "test/layout_for_partial") }
  end

  def test_render_inline
    assert_equal "Hello, World!", @view.render(:inline => "Hello, World!")
  end

  def test_render_inline_with_locals
    assert_equal "Hello, Josh!", @view.render(:inline => "Hello, <%= name %>!", :locals => { :name => "Josh" })
  end

  def test_render_fallbacks_to_erb_for_unknown_types
    assert_equal "Hello, World!", @view.render(:inline => "Hello, World!", :type => :bar)
  end

  CustomHandler = lambda do |template|
    "@output_buffer = ''\n" +
      "@output_buffer << 'source: #{template.source.inspect}'\n"
  end

  def test_render_inline_with_compilable_custom_type
    ActionView::Template.register_template_handler :foo, CustomHandler
    assert_equal 'source: "Hello, World!"', @view.render(:inline => "Hello, World!", :type => :foo)
  end

  def test_render_inline_with_locals_and_compilable_custom_type
    ActionView::Template.register_template_handler :foo, CustomHandler
    assert_equal 'source: "Hello, <%= name %>!"', @view.render(:inline => "Hello, <%= name %>!", :locals => { :name => "Josh" }, :type => :foo)
  end

  class LegacyHandler < ActionView::TemplateHandler
    def render(template, local_assigns)
      "source: #{template.source}; locals: #{local_assigns.inspect}"
    end
  end

  def test_render_legacy_handler_with_custom_type
    ActionView::Template.register_template_handler :foo, LegacyHandler
    assert_equal 'source: Hello, <%= name %>!; locals: {:name=>"Josh"}', @view.render(:inline => "Hello, <%= name %>!", :locals => { :name => "Josh" }, :type => :foo)
  end

  def test_render_ignores_templates_with_malformed_template_handlers
    %w(malformed malformed.erb malformed.html.erb malformed.en.html.erb).each do |name|
      assert_raise(ActionView::MissingTemplate) { @view.render(:file => "test/malformed/#{name}") }
    end
  end

  def test_template_with_malformed_template_handler_is_reachable_through_its_exact_filename
    assert_equal "Don't render me!", @view.render(:file => 'test/malformed/malformed.html.erb~')
  end

  def test_render_with_layout
    assert_equal %(<title></title>\nHello world!\n),
      @view.render(:file => "test/hello_world.erb", :layout => "layouts/yield")
  end

  def test_render_with_nested_layout
    assert_equal %(<title>title</title>\n<div id="column">column</div>\n<div id="content">content</div>\n),
      @view.render(:file => "test/nested_layout.erb", :layout => "layouts/yield")
  end

  if '1.9'.respond_to?(:force_encoding)
    def test_render_utf8_template
      result = @view.render(:file => "test/utf8.html.erb", :layouts => "layouts/yield")
      assert_equal "Русский текст\n日本語のテキスト", result
      assert_equal Encoding::UTF_8, result.encoding
    end
  end

  def test_render_with_backup_files
    result = @view.render :file => "/test/backup_files/item"
    assert_equal "The correct item.erb was loaded.\n", result
  end

end

<<<<<<< HEAD
class CachedViewRenderTest < ActiveSupport::TestCase
=======
module TemplatesSetupTeardown
  def setup_view_paths_for(new_cache_template_loading)
    @previous_cache_template_loading, ActionView::Base.cache_template_loading = ActionView::Base.cache_template_loading, new_cache_template_loading
    view_paths = new_cache_template_loading ? CACHED_VIEW_PATHS : ActionView::Base.process_view_paths(CACHED_VIEW_PATHS.map(&:to_s))
    assert_equal(new_cache_template_loading ? ActionView::Template::EagerPath : ActionView::ReloadableTemplate::ReloadablePath, view_paths.first.class)
    setup_view(view_paths)
  end
  
  def teardown
    ActionView::Base.cache_template_loading = @previous_cache_template_loading
  end
end

class CachedRenderTest < Test::Unit::TestCase
  include TemplatesSetupTeardown
>>>>>>> c877857d
  include RenderTestCases

  def setup
    setup_view_paths_for(cache_templates = true)
  end
end

<<<<<<< HEAD
class LazyViewRenderTest < ActiveSupport::TestCase
=======
class ReloadableRenderTest < Test::Unit::TestCase
  include TemplatesSetupTeardown
>>>>>>> c877857d
  include RenderTestCases

  def setup
    setup_view_paths_for(cache_templates = false)
  end
end
<|MERGE_RESOLUTION|>--- conflicted
+++ resolved
@@ -42,29 +42,35 @@
 
   def test_render_file_with_dashed_locale
     old_locale = I18n.locale
-    I18n.locale = :"pt-BR"
-    assert_equal "Ola mundo", @view.render(:file => "test/hello_world")
+    pending do
+      I18n.locale = :"pt-BR"
+      assert_equal "Ola mundo", @view.render(:file => "test/hello_world")
+    end
   ensure
     I18n.locale = old_locale
   end
 
   def test_render_implicit_html_template_from_xhr_request
-    old_format = @view.template_format
-    @view.template_format = :js
-    assert_equal "Hello HTML!", @view.render(:file => "test/render_implicit_html_template_from_xhr_request")
+    old_format = @view.formats
+    pending do
+      @view.formats = [:js]
+      assert_equal "Hello HTML!", @view.render(:file => "test/render_implicit_html_template_from_xhr_request")
+    end
   ensure
-    @view.template_format = old_format
+    @view.formats = old_format
   end
 
   def test_render_implicit_html_template_from_xhr_request_with_localization
     old_locale = I18n.locale
-    old_format = @view.template_format
-    I18n.locale = :da
-    @view.template_format = :js
-    assert_equal "Hey HTML!\n", @view.render(:file => "test/render_implicit_html_template_from_xhr_request")
+    old_format = @view.formats
+    pending do
+      I18n.locale = :da
+      @view.formats = [:js]
+      assert_equal "Hey HTML!\n", @view.render(:file => "test/render_implicit_html_template_from_xhr_request")
+    end
   ensure
     I18n.locale = old_locale
-    @view.template_format = old_format
+    @view.formats = old_format
   end
 
   def test_render_file_at_top_level
@@ -259,49 +265,28 @@
       assert_equal Encoding::UTF_8, result.encoding
     end
   end
-
-  def test_render_with_backup_files
-    result = @view.render :file => "/test/backup_files/item"
-    assert_equal "The correct item.erb was loaded.\n", result
-  end
-
 end
 
-<<<<<<< HEAD
 class CachedViewRenderTest < ActiveSupport::TestCase
-=======
-module TemplatesSetupTeardown
-  def setup_view_paths_for(new_cache_template_loading)
-    @previous_cache_template_loading, ActionView::Base.cache_template_loading = ActionView::Base.cache_template_loading, new_cache_template_loading
-    view_paths = new_cache_template_loading ? CACHED_VIEW_PATHS : ActionView::Base.process_view_paths(CACHED_VIEW_PATHS.map(&:to_s))
-    assert_equal(new_cache_template_loading ? ActionView::Template::EagerPath : ActionView::ReloadableTemplate::ReloadablePath, view_paths.first.class)
+  include RenderTestCases
+
+  # Ensure view path cache is primed
+  def setup
+    view_paths = ActionController::Base.view_paths
+    assert_equal ActionView::Template::EagerPath, view_paths.first.class
     setup_view(view_paths)
   end
-  
-  def teardown
-    ActionView::Base.cache_template_loading = @previous_cache_template_loading
-  end
 end
 
-class CachedRenderTest < Test::Unit::TestCase
-  include TemplatesSetupTeardown
->>>>>>> c877857d
+class LazyViewRenderTest < ActiveSupport::TestCase
   include RenderTestCases
 
+  # Test the same thing as above, but make sure the view path
+  # is not eager loaded
   def setup
-    setup_view_paths_for(cache_templates = true)
-  end
-end
-
-<<<<<<< HEAD
-class LazyViewRenderTest < ActiveSupport::TestCase
-=======
-class ReloadableRenderTest < Test::Unit::TestCase
-  include TemplatesSetupTeardown
->>>>>>> c877857d
-  include RenderTestCases
-
-  def setup
-    setup_view_paths_for(cache_templates = false)
-  end
-end
+    path = ActionView::Template::Path.new(FIXTURE_LOAD_PATH)
+    view_paths = ActionView::Base.process_view_paths(path)
+    assert_equal ActionView::Template::Path, view_paths.first.class
+    setup_view(view_paths)
+  end
+end