<<<<<<< HEAD
*   Deleted the deprecated TagAssertions.

    *Kasper Timm Hansen*
=======
*   Use the Active Support JSON encoder for cookie jars using the `:json` or
    `:hybrid` serializer. This allows you to serialize custom Ruby objects into
    cookies by defining the `#as_json` hook on such objects.

    Fixes #16520.

    *Godfrey Chan*

*   Add `config.action_dispatch.cookies_digest` option for setting custom
    digest. The default remains the same - 'SHA1'.

    *Łukasz Strzałkowski*

*   Move `respond_with` (and the class-level `respond_to`) to
    the `responders` gem.

    *José Valim*

*   When your templates change, browser caches bust automatically.

    New default: the template digest is automatically included in your ETags.
    When you call `fresh_when @post`, the digest for `posts/show.html.erb`
    is mixed in so future changes to the HTML will blow HTTP caches for you.
    This makes it easy to HTTP-cache many more of your actions.

    If you render a different template, you can now pass the `:template`
    option to include its digest instead:

      fresh_when @post, template: 'widgets/show'

    Pass `template: false` to skip the lookup. To turn this off entirely, set:

      config.action_controller.etag_with_template_digest = false

    *Jeremy Kemper*

*   Remove deprecated `AbstractController::Helpers::ClassMethods::MissingHelperError`
    in favor of `AbstractController::Helpers::MissingHelperError`.

    *Yves Senn*

*   Fix `assert_template` not being able to assert that no files were rendered.

    *Guo Xiang Tan*
>>>>>>> 7ee05507

*   Extract source code for the entire exception stack trace for
    better debugging and diagnosis.

    *Ryan Dao*

*   Allows ActionDispatch::Request::LOCALHOST to match any IPv4 127.0.0.0/8
    loopback address.

    *Earl St Sauver*, *Sven Riedel*

*   Preserve original path in `ShowExceptions` middleware by stashing it as
    `env["action_dispatch.original_path"]`

    `ActionDispatch::ShowExceptions` overwrites `PATH_INFO` with the status code
    for the exception defined in `ExceptionWrapper`, so the path
    the user was visiting when an exception occurred was not previously
    available to any custom exceptions_app. The original `PATH_INFO` is now
    stashed in `env["action_dispatch.original_path"]`.

    *Grey Baker*

*   Use `String#bytesize` instead of `String#size` when checking for cookie
    overflow.

    *Agis Anastasopoulos*

*   `render nothing: true` or rendering a `nil` body no longer add a single
    space to the response body.

    The old behavior was added as a workaround for a bug in an early version of
    Safari, where the HTTP headers are not returned correctly if the response
    body has a 0-length. This is been fixed since and the workaround is no
    longer necessary.

    Use `render body: ' '` if the old behavior is desired.

    See #14883 for details.

    *Godfrey Chan*

*   Prepend a JS comment to JSONP callbacks. Addresses CVE-2014-4671
    ("Rosetta Flash")

    *Greg Campbell*

*   Because URI paths may contain non US-ASCII characters we need to force
    the encoding of any unescaped URIs to UTF-8 if they are US-ASCII.
    This essentially replicates the functionality of the monkey patch to
    URI.parser.unescape in active_support/core_ext/uri.rb.

    Fixes #16104.

    *Karl Entwistle*

*   Generate shallow paths for all children of shallow resources.

    Fixes #15783.

    *Seb Jacobs*

*   JSONP responses are now rendered with the `text/javascript` content type
    when rendering through a `respond_to` block.

    Fixes #15081.

    *Lucas Mazza*

*   Add `config.action_controller.always_permitted_parameters` to configure which
    parameters are permitted globally. The default value of this configuration is
    `['controller', 'action']`.

    *Gary S. Weaver*, *Rafael Chacon*

*   Fix env['PATH_INFO'] missing leading slash when a rack app mounted at '/'.

    Fixes #15511.

    *Larry Lv*

*   ActionController::Parameters#require now accepts `false` values.

    Fixes #15685.

    *Sergio Romano*

*   With authorization header `Authorization: Token token=`, `authenticate` now
    recognize token as nil, instead of "token".

    Fixes #14846.

    *Larry Lv*

*   Ensure the controller is always notified as soon as the client disconnects
    during live streaming, even when the controller is blocked on a write.

    *Nicholas Jakobsen*, *Matthew Draper*

*   Routes specifying 'to:' must be a string that contains a "#" or a rack
    application.  Use of a symbol should be replaced with `action: symbol`.
    Use of a string without a "#" should be replaced with `controller: string`.

    *Aaron Patterson*

*   Fix URL generation with `:trailing_slash` such that it does not add
    a trailing slash after `.:format`

    *Dan Langevin*

*   Build full URI as string when processing path in integration tests for
    performance reasons.

    *Guo Xiang Tan*

*   Fix `'Stack level too deep'` when rendering `head :ok` in an action method
    called 'status' in a controller.

    Fixes #13905.

    *Christiaan Van den Poel*

*   Add MKCALENDAR HTTP method (RFC 4791).

    *Sergey Karpesh*

*   Instrument fragment cache metrics.

    Adds `:controller`: and `:action` keys to the instrumentation payload
    for the `*_fragment.action_controller` notifications. This allows tracking
    e.g. the fragment cache hit rates for each controller action.

    *Daniel Schierbeck*

*   Always use the provided port if the protocol is relative.

    Fixes #15043.

    *Guilherme Cavalcanti*, *Andrew White*

*   Moved `params[request_forgery_protection_token]` into its own method
    and improved tests.

    Fixes #11316.

    *Tom Kadwill*

*   Added verification of route constraints given as a Proc or an object responding
    to `:matches?`. Previously, when given an non-complying object, it would just
    silently fail to enforce the constraint. It will now raise an `ArgumentError`
    when setting up the routes.

    *Xavier Defrang*

*   Properly treat the entire IPv6 User Local Address space as private for
    purposes of remote IP detection. Also handle uppercase private IPv6
    addresses.

    Fixes #12638.

    *Caleb Spare*

*   Fixed an issue with migrating legacy json cookies.

    Previously, the `VerifyAndUpgradeLegacySignedMessage` assumes all incoming
    cookies are marshal-encoded. This is not the case when `secret_token` is
    used in conjunction with the `:json` or `:hybrid` serializer.

    In those case, when upgrading to use `secret_key_base`, this would cause a
    `TypeError: incompatible marshal file format` and a 500 error for the user.

    Fixes #14774.

    *Godfrey Chan*

*   Make URL escaping more consistent:

    1. Escape '%' characters in URLs - only unescaped data should be passed to URL helpers
    2. Add an `escape_segment` helper to `Router::Utils` that escapes '/' characters
    3. Use `escape_segment` rather than `escape_fragment` in optimized URL generation
    4. Use `escape_segment` rather than `escape_path` in URL generation

    For point 4 there are two exceptions. Firstly, when a route uses wildcard segments
    (e.g. `*foo`) then we use `escape_path` as the value may contain '/' characters. This
    means that wildcard routes can't be optimized. Secondly, if a `:controller` segment
    is used in the path then this uses `escape_path` as the controller may be namespaced.

    Fixes #14629, #14636 and #14070.

    *Andrew White*, *Edho Arief*

*   Add alias `ActionDispatch::Http::UploadedFile#to_io` to
    `ActionDispatch::Http::UploadedFile#tempfile`.

    *Tim Linquist*

*   Returns null type format when format is not know and controller is using `any`
    format block.

    Fixes #14462.

    *Rafael Mendonça França*

*   Improve routing error page with fuzzy matching search.

    *Winston*

*   Only make deeply nested routes shallow when parent is shallow.

    Fixes #14684.

    *Andrew White*, *James Coglan*

*   Append link to bad code to backtrace when exception is `SyntaxError`.

    *Boris Kuznetsov*

*   Swapped the parameters of assert_equal in `assert_select` so that the
    proper values were printed correctly.

    Fixes #14422.

    *Vishal Lal*

*   The method `shallow?` returns false if the parent resource is a singleton so
    we need to check if we're not inside a nested scope before copying the :path
    and :as options to their shallow equivalents.

    Fixes #14388.

    *Andrew White*

*   Make logging of CSRF failures optional (but on by default) with the
    `log_warning_on_csrf_failure` configuration setting in
    `ActionController::RequestForgeryProtection`.

    *John Barton*

*   Fix URL generation in controller tests with request-dependent
    `default_url_options` methods.

    *Tony Wooster*

Please check [4-1-stable](https://github.com/rails/rails/blob/4-1-stable/actionpack/CHANGELOG.md) for previous changes.<|MERGE_RESOLUTION|>--- conflicted
+++ resolved
@@ -1,8 +1,7 @@
-<<<<<<< HEAD
 *   Deleted the deprecated TagAssertions.
 
     *Kasper Timm Hansen*
-=======
+
 *   Use the Active Support JSON encoder for cookie jars using the `:json` or
     `:hybrid` serializer. This allows you to serialize custom Ruby objects into
     cookies by defining the `#as_json` hook on such objects.
@@ -47,7 +46,6 @@
 *   Fix `assert_template` not being able to assert that no files were rendered.
 
     *Guo Xiang Tan*
->>>>>>> 7ee05507
 
 *   Extract source code for the entire exception stack trace for
     better debugging and diagnosis.
