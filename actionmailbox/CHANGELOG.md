<<<<<<< HEAD
*   Add `attachments` to the list of permitted parameters for inbound emails conductor.

    When using the conductor to test inbound emails with attachments, this prevents an
    unpermitted parameter warning in default configurations, and prevents errors for
    applications that set:

    ```ruby
    config.action_controller.action_on_unpermitted_parameters = :raise
    ```

    *David Jones*, *Dana Henke*
=======
## Rails 6.1.4.6 (February 11, 2022) ##

*   No changes.
>>>>>>> 10a2c77e


## Rails 6.1.4.5 (February 11, 2022) ##

*   No changes.


## Rails 6.1.4.4 (December 15, 2021) ##

*   No changes.


## Rails 6.1.4.3 (December 14, 2021) ##

*   No changes.


## Rails 6.1.4.2 (December 14, 2021) ##

*   No changes.


## Rails 6.1.4.1 (August 19, 2021) ##

*   No changes.


## Rails 6.1.4 (June 24, 2021) ##

*   No changes.


## Rails 6.1.3.2 (May 05, 2021) ##

*   No changes.


## Rails 6.1.3.1 (March 26, 2021) ##

*   No changes.


## Rails 6.1.3 (February 17, 2021) ##

*   No changes.


## Rails 6.1.2.1 (February 10, 2021) ##

*   No changes.


## Rails 6.1.2 (February 09, 2021) ##

*   No changes.


## Rails 6.1.1 (January 07, 2021) ##

*   No changes.


## Rails 6.1.0 (December 09, 2020) ##

*   Change default queue name of the incineration (`:action_mailbox_incineration`) and
    routing (`:action_mailbox_routing`) jobs to be the job adapter's default (`:default`).

    *Rafael Mendonça França*

*   Sendgrid ingress now passes through the envelope recipient as `X-Original-To`.

    *Mark Haussmann*

*   Update Mandrill inbound email route to respond appropriately to HEAD requests for URL health checks from Mandrill.

    *Bill Cromie*

*   Add way to deliver emails via source instead of filling out a form through the conductor interface.

    *DHH*

*   Mailgun ingress now passes through the envelope recipient as `X-Original-To`.

    *Rikki Pitt*

*   Deprecate `Rails.application.credentials.action_mailbox.api_key` and `MAILGUN_INGRESS_API_KEY` in favor of `Rails.application.credentials.action_mailbox.signing_key` and `MAILGUN_INGRESS_SIGNING_KEY`.

    *Matthijs Vos*

*   Allow easier creation of multi-part emails from the `create_inbound_email_from_mail` and `receive_inbound_email_from_mail` test helpers.

    *Michael Herold*

*   Fix Bcc header not being included with emails from `create_inbound_email_from` test helpers.

    *jduff*

*   Add `ApplicationMailbox.mailbox_for` to expose mailbox routing.

    *James Dabbs*


Please check [6-0-stable](https://github.com/rails/rails/blob/6-0-stable/actionmailbox/CHANGELOG.md) for previous changes.<|MERGE_RESOLUTION|>--- conflicted
+++ resolved
@@ -1,4 +1,3 @@
-<<<<<<< HEAD
 *   Add `attachments` to the list of permitted parameters for inbound emails conductor.
 
     When using the conductor to test inbound emails with attachments, this prevents an
@@ -10,11 +9,11 @@
     ```
 
     *David Jones*, *Dana Henke*
-=======
+
+
 ## Rails 6.1.4.6 (February 11, 2022) ##
 
 *   No changes.
->>>>>>> 10a2c77e
 
 
 ## Rails 6.1.4.5 (February 11, 2022) ##
