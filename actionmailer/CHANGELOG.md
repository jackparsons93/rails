--- conflicted
+++ resolved
@@ -1,4 +1,3 @@
-<<<<<<< HEAD
 *   Allow preview interceptors to be registered through
     `config.action_mailer.preview_interceptors`.
 
@@ -6,10 +5,8 @@
 
     *Yves Senn*
 
-## Rails 4.1.2 (unreleased) ##
-=======
+
 ## Rails 4.1.2 (June 26, 2014) ##
->>>>>>> 0690f6f3
 
 *   No changes.
 
