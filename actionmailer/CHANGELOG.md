--- conflicted
+++ resolved
@@ -1,4 +1,9 @@
-<<<<<<< HEAD
+*   Bring back proc with arity of 1 in `ActionMailer::Base.default` proc
+    since it was supported in Rails 5.0 but not deprecated.
+
+    *Jimmy Bourassa*
+
+
 ## Rails 5.2.0.beta2 (November 28, 2017) ##
 
 *   No changes.
@@ -13,12 +18,6 @@
         end
 
     *Mikkel Malmberg*
-=======
-*   Bring back proc with arity of 1 in ActionMailer::Base.default proc
-    since it was supported in Rails 5.0 but not deprecated.
-
-    *Jimmy Bourassa*
->>>>>>> fbb2fc8a
 
 *   Allow Action Mailer classes to configure their delivery job.
 
